--- conflicted
+++ resolved
@@ -30,7 +30,6 @@
 #include <math.h>
 #include <mpi.h>
 
-<<<<<<< HEAD
 //#define ENABLE_LARGE
 
 #ifdef ENABLE_LARGE
@@ -40,10 +39,6 @@
     #define COLUMNS       672
     #define ROWS_GLOBAL   672        // this is a "global" row count
 #endif
-=======
-#define COLUMNS       10752
-#define ROWS_GLOBAL   10752      // this is a "global" row count
->>>>>>> a67512e1
 
 // Use 10752 (16 times bigger) for large challenge problem
 // All chosen to be easily divisible by Bridges' 28 cores per node
@@ -61,11 +56,11 @@
 #define MAX_TEMP_ERROR 0.01
 
 #ifdef ENABLE_LARGE
-#define CHECK_ROW   8064
-#define CHECK_COL   10702
+    #define CHECK_ROW   8064
+    #define CHECK_COL   10702
 #else
-#define CHECK_ROW   504
-#define CHECK_COL   622
+    #define CHECK_ROW   504
+    #define CHECK_COL   622
 #endif
 
 double Temperature[ROWS+2*DEPTH][COLUMNS+2];
@@ -143,20 +138,6 @@
                     Temperature[i][j] = 0.25 * (Temperature_last[i+1][j] + Temperature_last[i-1][j] + Temperature_last[i][j+1] + Temperature_last[i][j-1]);
                 }
             }
-<<<<<<< HEAD
-
-            dt = 0;
-
-            for(i = DEPTH; i <= ROWS+DEPTH-1; i++){
-                for(j = 1; j <= COLUMNS; j++){
-                    dt = fmax( fabs(Temperature[i][j]-Temperature_last[i][j]), dt);
-                }
-            }
-            for(i = start_i; i <= end_i; i++){
-                for(j = 1; j <= COLUMNS; j++){
-                    Temperature_last[i][j]=Temperature[i][j];
-                }
-=======
             if(d!=DEPTH-1){
                 for(i = start_i; i <= end_i; i++){
                     for(j = 1; j <= COLUMNS; j++){
@@ -173,7 +154,6 @@
             for(j = 1; j <= COLUMNS; j++){
                 dt = fmax( fabs(Temperature[i][j]-Temperature_last[i][j]), dt);
                 Temperature_last[i][j] = Temperature[i][j];
->>>>>>> a67512e1
             }
         }
 
@@ -204,14 +184,8 @@
         MPI_Bcast(&dt_global, 1, MPI_DOUBLE, 0, MPI_COMM_WORLD);
 
         // periodically print test values - only for PE in lower corner
-<<<<<<< HEAD
-        if((iteration % 1) == 0) {
-        // TODO: The original program shows per "100"
-            if (my_PE_num == npes-1){
-=======
         if((iteration % 100) == 0) {
             if (my_PE_num == npes-1 ){
->>>>>>> a67512e1
                 track_progress(iteration, dt_global);
             }
         }
@@ -260,32 +234,19 @@
 
     // Left and right boundaries
     for (i = 0; i < ROWS+DEPTH*2; i++) {
-<<<<<<< HEAD
-        Temperature_last[i][0] = 0.0;
-        Temperature_last[i][COLUMNS+1] = tMin + ((tMax-tMin)/ROWS)*(i-DEPTH+1);
-=======
         Temperature[i][0] = Temperature_last[i][0] = 0.0;
         Temperature[i][COLUMNS+1] = Temperature_last[i][COLUMNS+1] = tMin + ((tMax-tMin)/ROWS)*(i-DEPTH+1);
->>>>>>> a67512e1
     }
 
     // Top boundary (PE 0 only)
     if (my_PE_num == 0)
         for (j = 0; j <= COLUMNS+1; j++)
-<<<<<<< HEAD
-            Temperature_last[DEPTH-1][j] = 0.0;
-=======
             Temperature[DEPTH-1][j] = Temperature_last[DEPTH-1][j] = 0.0;
->>>>>>> a67512e1
 
     // Bottom boundary (Last PE only)
     if (my_PE_num == npes-1)
         for (j=0; j<=COLUMNS+1; j++)
-<<<<<<< HEAD
-            Temperature_last[DEPTH+ROWS][j] = (100.0/COLUMNS) * j;
-=======
             Temperature[DEPTH+ROWS][j] = Temperature_last[DEPTH+ROWS][j] = (100.0/COLUMNS) * j;
->>>>>>> a67512e1
 
 }
 
