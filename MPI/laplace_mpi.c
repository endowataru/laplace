--- conflicted
+++ resolved
@@ -55,11 +55,7 @@
 #define UP       101
 
 // Original Parmeters
-<<<<<<< HEAD
 #define DEPTH	1 //It must be lower than ROWS
-=======
-#define DEPTH	4 //It must be lower than ROWS
->>>>>>> 4cfc04a7
 // largest permitted change in temp (This value takes 3264 steps)
 #define MAX_TEMP_ERROR 0.01
 
@@ -133,21 +129,21 @@
     #pragma acc data copyin(Temperature_last), create(Temperature)
     while ( dt_global > MAX_TEMP_ERROR && iteration <= max_iterations ) {
         // main calculation: average my four neighbors
-        #define INNER_LOOP_1 { \
-            int j; \
-            for(j = 1; j <= COLUMNS; j++) { \
+        #define INNER_LOOP_CALC \
+            for (int j = 1; j <= COLUMNS; j++) { \
                 Temperature[i][j] = 0.25 * (Temperature_last[i+1][j] + Temperature_last[i-1][j] + \
                                             Temperature_last[i][j+1] + Temperature_last[i][j-1]); \
-            } \
-        }
-        
-        #define INNER_LOOP_2(dt_red) { \
-            int j; \
-            for(j = 1; j <= COLUMNS; j++){ \
+            }
+        
+        #define INNER_LOOP_MAX(dt_red) \
+            for (int j = 1; j <= COLUMNS; j++) { \
                 dt_red = fmax( fabs(Temperature[i][j]-Temperature_last[i][j]), dt_red); \
+            }
+        
+        #define INNER_LOOP_COPY \
+            for (int j = 1; j <= COLUMNS; j++) { \
                 Temperature_last[i][j] = Temperature[i][j]; \
-            } \
-        }
+            }
         
         double dt_omp_1 = 0.0, dt_omp_2 = 0.0, dt_acc = 0.0;
         
@@ -157,12 +153,16 @@
                 int start_i = ROW_GPU_FIRST-(DEPTH-1)+d;
                 int end_i   = ROW_GPU_LAST +(DEPTH-1)-d;
                 #pragma acc loop
-                for(i = start_i; i < end_i; i++) { INNER_LOOP_1 }
-            }
-<<<<<<< HEAD
+                for(i = start_i; i < end_i; i++) { INNER_LOOP_CALC }
+                
+                if (d != DEPTH-1) {
+                    #pragma acc loop
+                    for (i = start_i; i < end_i; i++) { INNER_LOOP_COPY }
+                }
+            }
             
             #pragma acc loop
-            for (i = ROW_GPU_FIRST; i < ROW_GPU_LAST; i++) { INNER_LOOP_2(dt_acc) }
+            for (i = ROW_GPU_FIRST; i < ROW_GPU_LAST; i++) { INNER_LOOP_MAX(dt_acc) INNER_LOOP_COPY }
         }
         #pragma omp parallel
         {
@@ -173,44 +173,31 @@
                 int lower_end_i   = (ROWS+DEPTH*2)-1-d;
                 if(my_PE_num == 0) upper_start_i = fmax(upper_start_i, DEPTH);
                 if(my_PE_num == npes-1) lower_end_i = fmin(lower_end_i, ROWS+DEPTH);
+                
                 #pragma omp for nowait
-                for(i = upper_start_i; i < upper_end_i; i++) { INNER_LOOP_1 }
+                for(i = upper_start_i; i < upper_end_i; i++) { INNER_LOOP_CALC }
                 #pragma omp for
-                for(i = lower_start_i; i < lower_end_i; i++) { INNER_LOOP_1 }
-            }
+                for(i = lower_start_i; i < lower_end_i; i++) { INNER_LOOP_CALC }
                 
+                if (d != DEPTH-1) {
+                    #pragma omp for nowait
+                    for(i = upper_start_i; i < upper_end_i; i++) { INNER_LOOP_COPY }
+                    #pragma omp for
+                    for(i = lower_start_i; i < lower_end_i; i++) { INNER_LOOP_COPY }
+                }
+            }
+            
             {
                 int upper_start_i = DEPTH;
                 int upper_end_i   = ROW_GPU_FIRST;
                 int lower_start_i = ROW_GPU_LAST ;
                 int lower_end_i   = (ROWS+DEPTH*2)-DEPTH;
                 #pragma omp for nowait reduction(max:dt_omp_1)
-                for (i = upper_start_i; i < upper_end_i; i++) { INNER_LOOP_2(dt_omp_1) }
+                for (i = upper_start_i; i < upper_end_i; i++) { INNER_LOOP_MAX(dt_omp_1) INNER_LOOP_COPY }
                 #pragma omp for nowait reduction(max:dt_omp_2)
-                for (i = lower_start_i; i < lower_end_i; i++) { INNER_LOOP_2(dt_omp_2) }
-=======
-            if(d!=DEPTH-1){
-                for(i = start_i; i <= end_i; i++){
-                    for(j = 1; j <= COLUMNS; j++){
-                        Temperature_last[i][j]=Temperature[i][j];
-                    }
-                }
-            }
-
-        }
-
-        dt = 0;
-
-        for(i = DEPTH; i <= ROWS+DEPTH-1; i++){
-            for(j = 1; j <= COLUMNS; j++){
-                dt = fmax( fabs(Temperature[i][j]-Temperature_last[i][j]), dt);
-                Temperature_last[i][j] = Temperature[i][j];
->>>>>>> 4cfc04a7
-            }
-        }
-        
-        #undef INNER_LOOP_1
-        #undef INNER_LOOP_2
+                for (i = lower_start_i; i < lower_end_i; i++) { INNER_LOOP_MAX(dt_omp_2) INNER_LOOP_COPY }
+            }
+        }
         
         dt = fmax(fmax(dt_omp_1, dt_omp_2), dt_acc);
         
@@ -243,15 +230,8 @@
         MPI_Bcast(&dt_global, 1, MPI_DOUBLE, 0, MPI_COMM_WORLD);
 
         // periodically print test values - only for PE in lower corner
-<<<<<<< HEAD
-        if((iteration % 1) == 0) {
-        // TODO: The original program shows per "100"
-            if (my_PE_num == npes-1){
-                //#pragma acc update host(Temperature)
-=======
         if((iteration % 100) == 0) {
             if (my_PE_num == npes-1 ){
->>>>>>> 4cfc04a7
                 track_progress(iteration, dt_global);
             }
         }
